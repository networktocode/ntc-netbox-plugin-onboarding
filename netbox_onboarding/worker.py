"""Worker code for processing inbound OnboardingTasks.

(c) 2020 Network To Code
Licensed under the Apache License, Version 2.0 (the "License");
you may not use this file except in compliance with the License.
You may obtain a copy of the License at
  http://www.apache.org/licenses/LICENSE-2.0
Unless required by applicable law or agreed to in writing, software
distributed under the License is distributed on an "AS IS" BASIS,
WITHOUT WARRANTIES OR CONDITIONS OF ANY KIND, either express or implied.
See the License for the specific language governing permissions and
limitations under the License.
"""
import logging

from django_rq import job
from django.db import transaction

from .choices import OnboardingFailChoices
from .choices import OnboardingStatusChoices
from .exceptions import OnboardException
from .models import OnboardingTask
<<<<<<< HEAD
from .onboard import NetboxKeeper, NetdevKeeper, OnboardException, PLUGIN_SETTINGS
from .choices import OnboardingStatusChoices, OnboardingFailChoices
=======
from .onboard import OnboardingManager
>>>>>>> 1d8b6326

logger = logging.getLogger("rq.worker")
logger.setLevel(logging.DEBUG)


@job("default")
def onboard_device(task_id, credentials):
    """Process a single OnboardingTask instance."""
    username = credentials.username
    password = credentials.password
    secret = credentials.secret

    ot = OnboardingTask.objects.get(id=task_id)

    logger.info("START: onboard device")
    onboarded_device = None
    try:
        if ot.ip_address:
            onboarded_device = Device.objects.get(
                primary_ip4__address__net_host=ot.ip_address
            )
    except:
        pass

    try:
        ot.status = OnboardingStatusChoices.STATUS_RUNNING
        ot.save()

<<<<<<< HEAD
        netdev = NetdevKeeper(ot, username, password)
        netdev.get_required_info()

        if netdev.device_count() > 1:
            # Length of the keys is greater than 1 then there needs to be logic to handle possible stack switches
            with transaction.atomic():
                for (device_num,) in netdev.get_devices().keys():
                    nbk = NetboxKeeper(netdev=netdev, device_num=device_num)
                    nbk.ensure_device()

        else:
            nbk = NetboxKeeper(netdev=netdev)
            nbk.ensure_device()
=======
        onboarding_manager = OnboardingManager(ot=ot,
                                               username=username,
                                               password=password,
                                               secret=secret)

        if onboarding_manager.created_device:
            ot.created_device = onboarding_manager.created_device

        ot.status = OnboardingStatusChoices.STATUS_SUCCEEDED
        ot.save()
        logger.info("FINISH: onboard device")
        onboarding_status = True
>>>>>>> 1d8b6326

    except OnboardException as exc:
        if onboarded_device:
            ot.created_device = onboarded_device

        logger.error("Onboarding Error - OnboardException")
        ot.status = OnboardingStatusChoices.STATUS_FAILED
        ot.failed_reason = exc.reason
        ot.message = exc.message
        ot.save()
        onboarding_status = False

    except Exception as exc:
        if onboarded_device:
            ot.created_device = onboarded_device

        logger.error("Onboarding Error - Exception")
        ot.status = OnboardingStatusChoices.STATUS_FAILED
        ot.failed_reason = OnboardingFailChoices.FAIL_GENERAL
        ot.message = str(exc)
        ot.save()
        onboarding_status = False

    return dict(ok=onboarding_status)<|MERGE_RESOLUTION|>--- conflicted
+++ resolved
@@ -20,12 +20,8 @@
 from .choices import OnboardingStatusChoices
 from .exceptions import OnboardException
 from .models import OnboardingTask
-<<<<<<< HEAD
-from .onboard import NetboxKeeper, NetdevKeeper, OnboardException, PLUGIN_SETTINGS
+from .onboard import NetboxKeeper, NetdevKeeper, OnboardException, PLUGIN_SETTINGS, OnboardingManager
 from .choices import OnboardingStatusChoices, OnboardingFailChoices
-=======
-from .onboard import OnboardingManager
->>>>>>> 1d8b6326
 
 logger = logging.getLogger("rq.worker")
 logger.setLevel(logging.DEBUG)
@@ -54,21 +50,6 @@
         ot.status = OnboardingStatusChoices.STATUS_RUNNING
         ot.save()
 
-<<<<<<< HEAD
-        netdev = NetdevKeeper(ot, username, password)
-        netdev.get_required_info()
-
-        if netdev.device_count() > 1:
-            # Length of the keys is greater than 1 then there needs to be logic to handle possible stack switches
-            with transaction.atomic():
-                for (device_num,) in netdev.get_devices().keys():
-                    nbk = NetboxKeeper(netdev=netdev, device_num=device_num)
-                    nbk.ensure_device()
-
-        else:
-            nbk = NetboxKeeper(netdev=netdev)
-            nbk.ensure_device()
-=======
         onboarding_manager = OnboardingManager(ot=ot,
                                                username=username,
                                                password=password,
@@ -81,7 +62,6 @@
         ot.save()
         logger.info("FINISH: onboard device")
         onboarding_status = True
->>>>>>> 1d8b6326
 
     except OnboardException as exc:
         if onboarded_device:
