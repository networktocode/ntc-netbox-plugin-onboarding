"""Worker code for processing inbound OnboardingTasks.

(c) 2020 Network To Code
Licensed under the Apache License, Version 2.0 (the "License");
you may not use this file except in compliance with the License.
You may obtain a copy of the License at
  http://www.apache.org/licenses/LICENSE-2.0
Unless required by applicable law or agreed to in writing, software
distributed under the License is distributed on an "AS IS" BASIS,
WITHOUT WARRANTIES OR CONDITIONS OF ANY KIND, either express or implied.
See the License for the specific language governing permissions and
limitations under the License.
"""

import logging
import re

from dcim.models import Manufacturer, Device, Interface, DeviceType, DeviceRole
from dcim.models import Platform
from dcim.models import Site
from django.conf import settings
from django.utils.text import slugify
from ipam.models import IPAddress

from .constants import NETMIKO_TO_NAPALM

PLUGIN_SETTINGS = settings.PLUGINS_CONFIG["netbox_onboarding"]


from .exceptions import OnboardException


class NetboxKeeper:
    """Used to manage the information relating to the network device within the NetBox server."""

    def __init__(
        self,
        netdev_hostname,
        netdev_nb_role_slug,
        netdev_vendor,
        netdev_nb_site_slug,
        netdev_nb_device_type_char=None,
        netdev_model=None,
        netdev_nb_role_color=None,
        netdev_mgmt_ip_address=None,
        netdev_nb_platform_slug=None,
        netdev_serial_number=None,
        netdev_mgmt_ifname=None,
        netdev_mgmt_pflen=None,
        netdev_netmiko_device_type=None,
    ):
        """Create an instance and initialize the managed attributes that are used throughout the onboard processing.

        Args:
          netdev (NetdevKeeper): instance
        """
        self.netdev_mgmt_ip_address = netdev_mgmt_ip_address
        self.netdev_nb_site_slug = netdev_nb_site_slug
        self.netdev_nb_device_type_char = netdev_nb_device_type_char
        self.netdev_nb_role_slug = netdev_nb_role_slug
        self.netdev_nb_role_color = netdev_nb_role_color
        self.netdev_nb_platform_slug = netdev_nb_platform_slug

        self.netdev_hostname = netdev_hostname
        self.netdev_vendor = netdev_vendor
        self.netdev_model = netdev_model
        self.netdev_serial_number = netdev_serial_number
        self.netdev_mgmt_ifname = netdev_mgmt_ifname
        self.netdev_mgmt_pflen = netdev_mgmt_pflen
        self.netdev_netmiko_device_type = netdev_netmiko_device_type

        # these attributes are netbox model instances as discovered/created
        # through the course of processing.
        self.nb_site = None
        self.nb_manufacturer = None
        self.nb_device_type = None
        self.nb_device_role = None
        self.nb_platform = None

        self.device = None
        self.nb_mgmt_ifname = None
        self.nb_primary_ip = None

    def ensure_device_site(self):
        try:
            self.nb_site = Site.objects.get(slug=self.netdev_nb_site_slug)
        except Site.DoesNotExist:
            raise OnboardException(reason="fail-config", message=f"Site not found: {self.netdev_nb_site_slug}")

    def ensure_device_manufacturer(
        self, create_manufacturer=PLUGIN_SETTINGS["create_manufacturer_if_missing"],
    ):
        # First ensure that the vendor, as extracted from the network device exists
        # in NetBox.  We need the ID for this vendor when ensuring the DeviceType
        # instance.

        nb_manufacturer_slug = slugify(self.netdev_vendor)

        try:
            self.nb_manufacturer = Manufacturer.objects.get(slug=nb_manufacturer_slug)
        except Manufacturer.DoesNotExist:
            if create_manufacturer:
                self.nb_manufacturer = Manufacturer.objects.create(name=self.netdev_vendor, slug=nb_manufacturer_slug)
            else:
                raise OnboardException(
                    reason="fail-config", message=f"ERROR manufacturer not found: {self.netdev_vendor}"
                )

    def ensure_device_type(
        self, create_device_type=PLUGIN_SETTINGS["create_device_type_if_missing"],
    ):
        """Ensure the Device Type (slug) exists in NetBox associated to the netdev "model" and "vendor" (manufacturer).

        Args:
          #create_manufacturer (bool) :Flag to indicate if we need to create the manufacturer, if not already present
          create_device_type (bool): Flag to indicate if we need to create the device_type, if not already present
        Raises:
          OnboardException('fail-config'):
            When the device vendor value does not exist as a Manufacturer in
            NetBox.

          OnboardException('fail-config'):
            When the device-type exists by slug, but is assigned to a different
            manufacturer.  This should *not* happen, but guard-rail checking
            regardless in case two vendors have the same model name.
        """
        # Now see if the device type (slug) already exists,
        #  if so check to make sure that it is not assigned as a different manufacturer
        # if it doesn't exist, create it if the flag 'create_device_type_if_missing' is defined

        slug = self.netdev_model
        if re.search(r"[^a-zA-Z0-9\-_]+", slug):
            logging.warning("device model is not sluggable: %s", slug)
            self.netdev_model = slug.replace(" ", "-")
            logging.warning("device model is now: %s", self.netdev_model)

        # Use declared device type or auto-discovered model
        nb_device_type_text = self.netdev_nb_device_type_char or self.netdev_model

        if not nb_device_type_text:
            raise OnboardException(reason="fail-config", message=f"ERROR device type not found: {self.netdev_hostname}")

        nb_device_type_slug = slugify(nb_device_type_text)

        try:
            self.nb_device_type = DeviceType.objects.get(slug=nb_device_type_slug)

            if self.nb_device_type.manufacturer.id != self.nb_manufacturer.id:
                raise OnboardException(
                    reason="fail-config",
                    message=f"ERROR device type {self.netdev_model} " f"already exists for vendor {self.netdev_vendor}",
                )

        except DeviceType.DoesNotExist:
            if create_device_type:
                logging.info("CREATE: device-type: %s", self.netdev_model)
                self.nb_device_type = DeviceType.objects.create(
                    slug=nb_device_type_slug, model=self.netdev_model.upper(), manufacturer=self.nb_manufacturer,
                )
            else:
                raise OnboardException(
                    reason="fail-config", message=f"ERROR device type not found: {self.netdev_model}"
                )

    def ensure_device_role(
        self, create_device_role=PLUGIN_SETTINGS["create_device_role_if_missing"],
    ):
        """Ensure that the device role is defined / exist in NetBox or create it if it doesn't exist.

        Args:
          create_device_role (bool) :Flag to indicate if we need to create the device_role, if not already present
          default_device_role (str): Default value for the device_role, if we need to create it
          default_device_role_color (str): Default color to assign to the device_role, if we need to create it
        Raises:
          OnboardException('fail-config'):
            When the device role value does not exist
            NetBox.
        """
        try:
            self.nb_device_role = DeviceRole.objects.get(slug=self.netdev_nb_role_slug)
        except DeviceRole.DoesNotExist:
            if create_device_role:
                self.nb_device_role = DeviceRole.objects.create(
                    name=self.netdev_nb_role_slug,
                    slug=self.netdev_nb_role_slug,
                    color=self.netdev_nb_role_color,
                    vm_role=False,
                )
            else:
                raise OnboardException(
                    reason="fail-config", message=f"ERROR device role not found: {self.netdev_nb_role_slug}"
                )

    def ensure_device_platform(self, create_platform_if_missing=PLUGIN_SETTINGS["create_platform_if_missing"]):
        """Get platform object from NetBox filtered by platform_slug.

        Args:
            platform_slug (string): slug of a platform object present in NetBox, object will be created if not present
            and create_platform_if_missing is enabled

        Return:
            dcim.models.Platform object

        Raises:
            OnboardException

        Lookup is performed based on the object's slug field (not the name field)
        """

        try:
            self.netdev_nb_platform_slug = self.netdev_nb_platform_slug or self.netdev_netmiko_device_type

            if not self.netdev_nb_platform_slug:
                raise OnboardException(
                    reason="fail-config", message=f"ERROR device platform not found: {self.netdev_hostname}"
                )

            self.nb_platform = Platform.objects.get(slug=self.netdev_nb_platform_slug)

            logging.info(f"PLATFORM: found in NetBox {self.netdev_nb_platform_slug}")

        except Platform.DoesNotExist:
            if create_platform_if_missing:
                self.nb_platform = Platform.objects.create(
                    name=self.netdev_nb_platform_slug,
                    slug=self.netdev_nb_platform_slug,
                    napalm_driver=NETMIKO_TO_NAPALM[self.netdev_netmiko_device_type],
                )
            else:
                raise OnboardException(
                    reason="fail-general", message=f"ERROR platform not found in NetBox: {self.netdev_nb_platform_slug}"
                )

    def ensure_device_instance(self, default_status=PLUGIN_SETTINGS["default_device_status"]):
        """Ensure that the device instance exists in NetBox and is assigned the provided device role or DEFAULT_ROLE.

        Args:
          default_status (str) : status assigned to a new device by default.
        """

        # Lookup if the device already exists in the NetBox
        # First update and creation lookup is by checking the IP address
        # of the onboarded device.
        #
        # If the device with a given IP is already in NetBox,
        # any attributes including name could be updated
        onboarded_device = None

        try:
            if self.netdev_mgmt_ip_address:
                onboarded_device = Device.objects.get(primary_ip4__address__net_host=self.netdev_mgmt_ip_address)
        except Device.DoesNotExist:
            logging.info(f"No devices found with primary-ip IP: " f"{self.netdev_mgmt_ip_address}")
        except Device.MultipleObjectsReturned:
            raise OnboardException(
                reason="fail-general",
                message=f"ERROR multiple devices using same IP in NetBox: " f"{self.netdev_mgmt_ip_address}",
            )

        if onboarded_device:
            logging.info(f"Found device with primary-ip IP: {onboarded_device.name}")
<<<<<<< HEAD
            lookup_args = {
                "pk": onboarded_device.pk,
                "defaults": dict(
                    name=self.netdev_hostname,
                    device_type=self.nb_device_type,
                    device_role=self.nb_device_role,
                    platform=self.nb_platform,
                    site=self.nb_site,
                    serial=self.netdev_serial_number,
                ),
            }
=======

            lookup_args = {'pk': onboarded_device.pk,
                           'defaults': dict(
                               name=self.netdev_hostname,
                               device_type=self.nb_device_type,
                               device_role=self.nb_device_role,
                               platform=self.nb_platform,
                               site=self.nb_site,
                               serial=self.netdev_serial_number
                           )
                           }
>>>>>>> 20badead
        else:
            lookup_args = {
                "name": self.netdev_hostname,
                "defaults": dict(
                    device_type=self.nb_device_type,
                    device_role=self.nb_device_role,
                    platform=self.nb_platform,
                    site=self.nb_site,
                    serial=self.netdev_serial_number,
                    status=default_status,
                ),
            }

        try:
            self.device, created = Device.objects.update_or_create(**lookup_args)
<<<<<<< HEAD
=======

>>>>>>> 20badead

            if created:
                logging.info(f"CREATED device: {self.netdev_hostname}")
            else:
                logging.info(f"GOT/UPDATED device: {self.netdev_hostname}")

        except Device.MultipleObjectsReturned:
            raise OnboardException(
                reason="fail-general",
                message=f"ERROR multiple devices using same name in NetBox: {self.netdev_hostname}",
            )

    def ensure_interface(self):
        """
        Ensures that the interface associated with the mgmt_ipaddr exists and
        is assigned to the device.
        """
        self.nb_mgmt_ifname, created = Interface.objects.get_or_create(name=self.netdev_mgmt_ifname, device=self.device)

    def ensure_primary_ip(self):
        """
        Ensure mgmt_ipaddr exists in IPAM, has the device interface,
        and is assigned as the primary IP address.
        """
        # see if the primary IP address exists in IPAM
        self.nb_primary_ip, created = IPAddress.objects.get_or_create(
            address=f"{self.netdev_mgmt_ip_address}/{self.netdev_mgmt_pflen}"
        )

        if created or not self.nb_primary_ip.interface:
            logging.info("ASSIGN: IP address %s to %s", self.nb_primary_ip.address, self.nb_mgmt_ifname.name)
            self.nb_primary_ip.interface = self.nb_mgmt_ifname
            self.nb_primary_ip.save()

        # Ensure the primary IP is assigned to the device
        self.device.primary_ip4 = self.nb_primary_ip
        self.device.save()

    def ensure_device(self):
        """Ensure that the device represented by the DevNetKeeper exists in the NetBox system."""
        self.ensure_device_site()
        self.ensure_device_manufacturer()
        self.ensure_device_type()
        self.ensure_device_role()
        self.ensure_device_platform()
        self.ensure_device_instance()

        if PLUGIN_SETTINGS["create_management_interface_if_missing"]:
            self.ensure_interface()
            self.ensure_primary_ip()<|MERGE_RESOLUTION|>--- conflicted
+++ resolved
@@ -259,7 +259,6 @@
 
         if onboarded_device:
             logging.info(f"Found device with primary-ip IP: {onboarded_device.name}")
-<<<<<<< HEAD
             lookup_args = {
                 "pk": onboarded_device.pk,
                 "defaults": dict(
@@ -271,19 +270,6 @@
                     serial=self.netdev_serial_number,
                 ),
             }
-=======
-
-            lookup_args = {'pk': onboarded_device.pk,
-                           'defaults': dict(
-                               name=self.netdev_hostname,
-                               device_type=self.nb_device_type,
-                               device_role=self.nb_device_role,
-                               platform=self.nb_platform,
-                               site=self.nb_site,
-                               serial=self.netdev_serial_number
-                           )
-                           }
->>>>>>> 20badead
         else:
             lookup_args = {
                 "name": self.netdev_hostname,
@@ -299,10 +285,6 @@
 
         try:
             self.device, created = Device.objects.update_or_create(**lookup_args)
-<<<<<<< HEAD
-=======
-
->>>>>>> 20badead
 
             if created:
                 logging.info(f"CREATED device: {self.netdev_hostname}")
